﻿<Project Sdk="Microsoft.NET.Sdk">
  <PropertyGroup>
  	<TargetFrameworks>net9.0;net8.0;</TargetFrameworks>
	<LangVersion>12</LangVersion>
  	<Nullable>enable</Nullable>
  	<ImplicitUsings>enable</ImplicitUsings>
  	<GenerateDocumentationFile>true</GenerateDocumentationFile>
  	<IncludeSymbols>true</IncludeSymbols>
  	<SymbolPackageFormat>snupkg</SymbolPackageFormat>
  	<PackageId>Rivulet.Diagnostics.OpenTelemetry</PackageId>
  	<Title>Rivulet.Diagnostics.OpenTelemetry</Title>
  	<Authors>Jeffeek</Authors>
  	<Description>OpenTelemetry integration for Rivulet.Core with distributed tracing, metrics, and logging support.</Description>
  	<PackageTags>rivulet;diagnostics;opentelemetry;otel;tracing;metrics;logging;observability;dotnet</PackageTags>
  	<RepositoryUrl>https://github.com/Jeffeek/Rivulet</RepositoryUrl>
  	<PackageLicenseExpression>MIT</PackageLicenseExpression>
  	<PackageProjectUrl>https://github.com/Jeffeek/Rivulet</PackageProjectUrl>
  	<PackageIcon>nuget_logo.png</PackageIcon>
  	<PackageReadmeFile>README.md</PackageReadmeFile>
  </PropertyGroup>
  <ItemGroup>
  	<None Include="nuget_logo.png" Pack="true" PackagePath="\" />
  	<None Include="README.md" Pack="true" PackagePath="\" />
  </ItemGroup>
  <ItemGroup>
  	<InternalsVisibleTo Include="Rivulet.Diagnostics.OpenTelemetry.Tests" />
  </ItemGroup>
  <ItemGroup>
  	<ProjectReference Include="..\Rivulet.Core\Rivulet.Core.csproj" />
  </ItemGroup>
  <ItemGroup>
<<<<<<< HEAD
  	<PackageReference Include="OpenTelemetry.Api" Version="1.13.1" />
=======
  	<PackageReference Include="OpenTelemetry.Api" Version="1.14.0" />
>>>>>>> 9b234395
  	<PackageReference Include="System.Diagnostics.DiagnosticSource" Version="10.0.0" />
  </ItemGroup>
</Project><|MERGE_RESOLUTION|>--- conflicted
+++ resolved
@@ -29,11 +29,7 @@
   	<ProjectReference Include="..\Rivulet.Core\Rivulet.Core.csproj" />
   </ItemGroup>
   <ItemGroup>
-<<<<<<< HEAD
-  	<PackageReference Include="OpenTelemetry.Api" Version="1.13.1" />
-=======
   	<PackageReference Include="OpenTelemetry.Api" Version="1.14.0" />
->>>>>>> 9b234395
   	<PackageReference Include="System.Diagnostics.DiagnosticSource" Version="10.0.0" />
   </ItemGroup>
 </Project>