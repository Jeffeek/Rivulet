--- conflicted
+++ resolved
@@ -118,11 +118,6 @@
                         var willRetry = isTransient && options.MaxRetries > 0;
                         if (!willRetry && itemActivities.TryRemove(index, out _))
                         {
-<<<<<<< HEAD
-                            activity.Stop();
-                            activity.Dispose();
-                            asyncLocalActivity.Value = null;
-=======
                             try
                             {
                                 activity.Stop();
@@ -132,7 +127,6 @@
                                 activity.Dispose();
                                 asyncLocalActivity.Value = null;
                             }
->>>>>>> bf030591
                         }
 
                         if (options.OnErrorAsync is not null)
